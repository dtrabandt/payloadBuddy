# CHANGELOG

All notable changes to this project will be documented in this file.

The format is based on [Keep a Changelog](https://keepachangelog.com/en/1.0.0/),
and this project adheres to [Semantic Versioning](https://semver.org/spec/v2.0.0.html).

## [Unreleased]

### Added

<<<<<<< HEAD
- **Configurable Scenario System**:
  - Dynamic scenario loading from JSON configuration files
  - Embedded scenarios included in binary for single-executable deployment
  - User-defined scenarios in `$HOME/.config/payloadBuddy/scenarios/` directory
  - Comprehensive JSON schema validation for all scenarios
  - User scenarios override embedded scenarios with same `scenario_type`
  - Automatic scenario directory creation on first run
  - Version compatibility checking framework
  - Detailed scenario loading and validation logging

- **Enhanced Scenario Management**:
  - ScenarioManager for centralized scenario handling
  - ScenarioValidator with comprehensive JSON schema validation
  - Support for all schema features: delay strategies, ServiceNow config, error injection, performance monitoring
  - Backward compatibility with existing hardcoded scenario logic
  - Real-time scenario-based parameter defaults (count, batch_size, ServiceNow mode)

- **Developer Experience**:
  - Complete test coverage for scenario system (manager and validator)
  - Comprehensive validation error messages
  - User scenario override testing with temporary directories
  - Embedded scenario loading verification

- **Command-Line Tools**:
  - `-verify` flag for validating scenario files before deployment
  - Detailed validation output with scenario information and usage tips
  - Exit codes for integration with CI/CD pipelines and scripts

### Changed

- **Streaming Handler**: Updated to use dynamic scenario configuration
  - Scenario-aware default parameter selection
  - Enhanced delay calculation using scenario-specific logic
  - Improved ServiceNow mode handling based on scenario configuration
  - Maintained backward compatibility with existing query parameters

- **Application Startup**: 
  - Scenario manager initialization on startup
  - Enhanced logging showing loaded scenarios with names and types
  - User scenario directory creation messaging
=======
- **Paginated Payload Endpoint (`/paginated_payload`)**:
  - Complete pagination support for ServiceNow Data Stream actions
  - Multiple pagination patterns: limit/offset, page/size, and cursor-based
  - ServiceNow-compatible field formats (sys_id, number, state)
  - Configurable delays to simulate API performance scenarios
  - Comprehensive pagination metadata (has_more, next_offset, total_count)
  - Support for up to 1M total records with configurable page sizes
  - Full OpenAPI 3.1.1 specification with detailed parameter documentation
  - Extensive test coverage (100+ test cases) including boundary conditions

- **ServiceNow Data Stream Integration**:
  - Realistic ServiceNow record structures with proper field naming
  - Incident number generation (INC0000001, etc.)
  - ServiceNow state simulation (New, In Progress, Resolved, Closed)
  - Proper sys_id format generation for ServiceNow compatibility
  - Optimized for ServiceNow Flow Designer integration

### Changed

- **Code Modernization**:
  - Updated to use modern Go idioms (min function, range over int)
  - Refactored large OpenAPI specification functions into focused, maintainable components
  - Improved code organization following clean code principles
  - Enhanced readability with better function decomposition

- **Documentation Updates**:
  - Updated README.md with comprehensive ServiceNow Data Stream examples
  - Enhanced docs/index.md with pagination setup guides and use cases
  - Expanded DEPLOYMENT.md with Docker and ngrok deployment strategies
  - Updated CONTRIBUTING.md with detailed TDD workflow and project structure
  - Added startup messages with pagination endpoint examples
>>>>>>> c2499028

### Fixed

- **Go Language Compliance**: Applied modern Go patterns and resolved linting suggestions
- **Code Quality**: Improved maintainability through function decomposition and cleaner architecture

## [v0.2.5] - 2025-08-03

### Added

- Added a license file for the MIT License.

### Changed

### Fixed

## [v0.2.4] - 2025-08-03

### Added

### Changed

- As there are limitations including files for the jekyll build process, I added a new build step to copy the needed information to /docs
- The same thing has now happended to the logos - they are now in /docs/assets/images/
- Change the theme to minimal instead of minima

### Fixed

## [v0.2.3] - 2025-08-03

### Added

### Changed

### Fixed

- **GitHub Actions Workflow**: Reverted the custom workflow to one that resembles the github boilerplate.

## [v0.2.2] - 2025-08-03

### Added

### Changed

### Fixed

- **GitHub Actions Workflow**: Updated Jekyll deployment workflow to use latest stable action versions
  - Updated `actions/configure-pages` from v3 to v4
  - Updated `actions/upload-pages-artifact` from v2 to v3
  - Updated `actions/deploy-pages` from v2 to v4
  - Resolved deprecation warnings for artifact upload actions

## [v0.2.1] - 2025-08-03

### Added

- **Github Pages Preparation**
  - Added a new workflow called "pages" for jekyll page creation
  - Added all pages related stuff to the /docs folder
  - Added a logo for the app into the /logo folder

### Changed

### Fixed

- Version number in main.go

## [v0.2.0] - 2025-07-31

### Added

- **README**:

  - Added some lines about `flags` functionality to display a usage menu upon utilizing `-h` or `--help`

- **Port Selection Feature**:
  - Added `-port` command-line parameter to allow users to specify the HTTP server port (default: 8080)

### Changed

- Removed old leftover comments from Go 1.20.0 behaviour. Removed it as the code was not existing anymore.

### Fixed

## [v0.1.0] - 2025-07-31

### Added

- **OpenAPI 3.1.1 Integration**:

  - Complete OpenAPI specification generation at `/openapi.json`
  - Interactive Swagger UI at `/swagger` endpoint
  - Automatic documentation collection from all registered plugins
  - CORS-enabled OpenAPI endpoint for cross-origin access
  - Self-documenting plugin architecture with `OpenAPISpec()` method
  - Comprehensive parameter documentation with examples and constraints
  - Authentication information included in specifications when enabled

- **Documentation Enhancements**:
  - Interactive API exploration through Swagger UI
  - Programmatic API specification access for tools like Postman/Insomnia
  - Detailed parameter descriptions with ServiceNow-specific examples
  - Complete request/response schema definitions
  - OpenAPI-compliant error response documentation
- **Basic Authentication System**:

  - HTTP Basic Authentication middleware with CLI control
  - `-auth` flag to enable/disable authentication
  - `-user` and `-pass` flags for custom credentials
  - Auto-generation of secure username/password when not specified
  - Constant-time comparison to prevent timing attacks
  - Clear credential display on server startup
  - Authentication status in endpoint examples

- **Advanced Streaming Features**:

  - Configurable delay strategies (fixed, random, progressive, burst)
  - ServiceNow-specific test scenarios (peak_hours, maintenance, network_issues, database_load)
  - ServiceNow mode with realistic record structures (sys_id, incident numbers, states)
  - Context-aware streaming with client cancellation support
  - Configurable batch sizes for flushing
  - Parameter validation and error handling

- **RestPayloadHandler**:

  - Renamed the endpoint from HugePayload to RestPayload as well the url from /huge_payload to /rest_payload
  - Added support for `count` query parameter (default 10,000, up to 1,000,000)

- **Enhanced Testing**:

  - Comprehensive test suite for streaming handler
  - Tests for all delay strategies and ServiceNow scenarios
  - Parameter validation tests
  - Performance and timing tests
  - Test for huge_payload count parameter
  - Authentication middleware tests (with/without credentials)
  - Security edge case testing
  - OpenAPI specification validation tests
  - Swagger UI functionality tests
  - Plugin interface compliance testing

- **Improved Documentation**:

  - Complete API reference with examples
  - ServiceNow-specific use cases and best practices
  - Detailed startup messages with example URLs
  - Performance and troubleshooting guidelines
  - Authentication setup and usage documentation
  - Command-line options reference

- **Developer Experience**:

  - Random seed initialization for consistent testing
  - Better error messages and validation
  - Detailed logging of registered endpoints
  - Enhanced project structure documentation
  - Refactored authentication code into separate `auth.go` file
  - Improved code organization and maintainability

- **CI/CD Pipeline**:
  - GitHub Actions workflow for automated testing on PRs and pushes to develop
  - Automated release builds triggered by git tags (semantic versioning)
  - Cross-platform binary builds (Linux, macOS, Windows) for both amd64 and arm64
  - Comprehensive test suite including unit tests, linting, security scanning
  - Test coverage enforcement (minimum 80% coverage required)
  - Code quality checks with golangci-lint and gosec security scanner
  - Automated GitHub releases with compressed binaries and checksums
  - Git-flow integration with branch protection and automated workflows
  - Version embedding in binaries for better traceability

### Changed

- **PayloadPlugin Interface**: Extended to include OpenAPI specification generation

  - All plugins now implement `OpenAPISpec()` method for automatic documentation
  - Backward compatibility maintained with existing handler functionality
  - Enhanced plugin registration to include documentation endpoints

- **StreamingPayloadHandler**: Complete rewrite with advanced features

  - Added query parameter support (count, delay, strategy, scenario, batch_size, servicenow)
  - Improved JSON streaming with proper array formatting
  - Enhanced error handling and graceful shutdown
  - Better memory efficiency and performance
  - Comprehensive OpenAPI specification with all parameters documented

- **Main Application**:

  - Enhanced startup messages with all available endpoints (including new documentation endpoints)
  - Added random seed initialization
  - Improved endpoint registration logging
  - Command-line flag parsing and validation
  - Authentication status display and credential output
  - Refactored authentication logic into separate module for better organization
  - Automatic registration of documentation plugins alongside payload handlers

- **Testing Framework**:
  - Expanded test coverage from basic functionality to comprehensive scenario testing
  - Added performance and parameter validation tests

### Fixed

- **JSON Format**: Fixed invalid JSON output in streaming handler
- **Memory Efficiency**: Eliminated unnecessary buffer allocations
- **Streaming Performance**: Added proper flushing for real-time streaming
- **Error Handling**: Improved error responses and client disconnect handling

### Notes for Contributors

- All new features should include comprehensive tests
- ServiceNow-specific scenarios should be documented with real-world use cases
- Performance changes should be validated with benchmarks
- Breaking changes require major version bump

[Unreleased]: https://github.com/dennistrabandt/payloadBuddy/compare/v0.1.0...HEAD
[0.1.0]: https://github.com/dennistrabandt/payloadBuddy/releases/tag/v0.1.0<|MERGE_RESOLUTION|>--- conflicted
+++ resolved
@@ -9,7 +9,23 @@
 
 ### Added
 
-<<<<<<< HEAD
+- **Paginated Payload Endpoint (`/paginated_payload`)**:
+  - Complete pagination support for ServiceNow Data Stream actions
+  - Multiple pagination patterns: limit/offset, page/size, and cursor-based
+  - ServiceNow-compatible field formats (sys_id, number, state)
+  - Configurable delays to simulate API performance scenarios
+  - Comprehensive pagination metadata (has_more, next_offset, total_count)
+  - Support for up to 1M total records with configurable page sizes
+  - Full OpenAPI 3.1.1 specification with detailed parameter documentation
+  - Extensive test coverage (100+ test cases) including boundary conditions
+
+- **ServiceNow Data Stream Integration**:
+  - Realistic ServiceNow record structures with proper field naming
+  - Incident number generation (INC0000001, etc.)
+  - ServiceNow state simulation (New, In Progress, Resolved, Closed)
+  - Proper sys_id format generation for ServiceNow compatibility
+  - Optimized for ServiceNow Flow Designer integration
+
 - **Configurable Scenario System**:
   - Dynamic scenario loading from JSON configuration files
   - Embedded scenarios included in binary for single-executable deployment
@@ -40,6 +56,12 @@
 
 ### Changed
 
+- **Code Modernization**:
+  - Updated to use modern Go idioms (min function, range over int)
+  - Refactored large OpenAPI specification functions into focused, maintainable components
+  - Improved code organization following clean code principles
+  - Enhanced readability with better function decomposition
+
 - **Streaming Handler**: Updated to use dynamic scenario configuration
   - Scenario-aware default parameter selection
   - Enhanced delay calculation using scenario-specific logic
@@ -50,31 +72,6 @@
   - Scenario manager initialization on startup
   - Enhanced logging showing loaded scenarios with names and types
   - User scenario directory creation messaging
-=======
-- **Paginated Payload Endpoint (`/paginated_payload`)**:
-  - Complete pagination support for ServiceNow Data Stream actions
-  - Multiple pagination patterns: limit/offset, page/size, and cursor-based
-  - ServiceNow-compatible field formats (sys_id, number, state)
-  - Configurable delays to simulate API performance scenarios
-  - Comprehensive pagination metadata (has_more, next_offset, total_count)
-  - Support for up to 1M total records with configurable page sizes
-  - Full OpenAPI 3.1.1 specification with detailed parameter documentation
-  - Extensive test coverage (100+ test cases) including boundary conditions
-
-- **ServiceNow Data Stream Integration**:
-  - Realistic ServiceNow record structures with proper field naming
-  - Incident number generation (INC0000001, etc.)
-  - ServiceNow state simulation (New, In Progress, Resolved, Closed)
-  - Proper sys_id format generation for ServiceNow compatibility
-  - Optimized for ServiceNow Flow Designer integration
-
-### Changed
-
-- **Code Modernization**:
-  - Updated to use modern Go idioms (min function, range over int)
-  - Refactored large OpenAPI specification functions into focused, maintainable components
-  - Improved code organization following clean code principles
-  - Enhanced readability with better function decomposition
 
 - **Documentation Updates**:
   - Updated README.md with comprehensive ServiceNow Data Stream examples
@@ -82,7 +79,6 @@
   - Expanded DEPLOYMENT.md with Docker and ngrok deployment strategies
   - Updated CONTRIBUTING.md with detailed TDD workflow and project structure
   - Added startup messages with pagination endpoint examples
->>>>>>> c2499028
 
 ### Fixed
 
